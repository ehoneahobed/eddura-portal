'use client';

import { useState, useEffect, useCallback } from 'react';
import { motion } from 'framer-motion';
import { 
  Search, 
  Filter, 
  GraduationCap, 
  DollarSign, 
  Calendar,
  MapPin,
  BookOpen,
  Star,
  Heart,
  Share2,
  ArrowRight,
  Globe,
  Users,
  Award,
  ChevronLeft, ChevronRight, Building
} from 'lucide-react';
import { Button } from '@/components/ui/button';
import { Card, CardContent, CardDescription, CardHeader, CardTitle } from '@/components/ui/card';
import { Badge } from '@/components/ui/badge';
import { Input } from '@/components/ui/input';
import { Select, SelectContent, SelectItem, SelectTrigger, SelectValue } from '@/components/ui/select';
import Image from 'next/image';

import ProgramCard from './ProgramCard';
import SchoolCard from './SchoolCard';

interface School {
  _id: string;
  name: string;
  country: string;
  city: string;
  globalRanking?: number;
  logoUrl?: string;
  yearFounded?: number;
  internationalStudentCount?: number;
  languagesOfInstruction?: string[];
  campusType?: string;
}

interface PaginationInfo {
  currentPage: number;
  totalPages: number;
  totalCount: number;
  hasNextPage: boolean;
  hasPrevPage: boolean;
  limit: number;
}

interface Program {
  _id: string;
  name: string;
  degreeType: 'Diploma' | 'Bachelor' | 'Master' | 'MBA' | 'PhD' | 'Certificate' | 'Short Course';
  fieldOfStudy: string;
  subfield?: string;
  mode: 'Full-time' | 'Part-time' | 'Online' | 'Hybrid';
  duration: string;
  languages: string[];
  applicationDeadlines: string[];
  intakeSessions: string[];
  tuitionFees: {
    local: number;
    international: number;
    currency: string;
  };
  availableScholarships?: string[];
  applicationFee?: number;
  employabilityRank?: number;
  programLevel: 'Undergraduate' | 'Postgraduate';
  school: {
    _id: string;
    name: string;
    country: string;
    city: string;
    globalRanking?: number;
  };
}

export default function ProgramsPage() {
  const [programs, setPrograms] = useState<Program[]>([]);
  const [filteredPrograms, setFilteredPrograms] = useState<Program[]>([]);
  const [isLoading, setIsLoading] = useState(true);
  const [searchTerm, setSearchTerm] = useState('');
  const [selectedFilters, setSelectedFilters] = useState({
    degreeType: 'all',
    fieldOfStudy: 'all',
    mode: 'all',
    programLevel: 'all',
    country: '',
    minRanking: '',
    maxTuition: ''
  });
  const [showFilters, setShowFilters] = useState(false);
  const [schools, setSchools] = useState<School[]>([]);
  const [schoolSearch, setSchoolSearch] = useState('');
  const [selectedSchool, setSelectedSchool] = useState<School | null>(null);
  const [schoolPagination, setSchoolPagination] = useState<PaginationInfo>({
    currentPage: 1,
    totalPages: 1,
    totalCount: 0,
    hasNextPage: false,
    hasPrevPage: false,
    limit: 12
  });
  const [isLoadingSchools, setIsLoadingSchools] = useState(true);

  const fetchSchools = useCallback(async () => {
    setIsLoadingSchools(true);
    try {
      const params = new URLSearchParams({
        page: schoolPagination.currentPage.toString(),
        limit: schoolPagination.limit.toString(),
        search: schoolSearch,
      });

      const response = await fetch(`/api/schools?${params}`);
      
      if (response.ok) {
        const data = await response.json();
        setSchools(data.schools || []);
        setSchoolPagination(prev => data.pagination || prev);
      }
    } catch (error) {
      console.error('Error fetching schools:', error);
    } finally {
      setIsLoadingSchools(false);
    }
  }, [schoolSearch, schoolPagination]);

  const filterPrograms = useCallback(() => {
    let filtered = [...programs];

    // Search filter
    if (searchTerm) {
      filtered = filtered.filter(program =>
        program.name.toLowerCase().includes(searchTerm.toLowerCase()) ||
        program.fieldOfStudy.toLowerCase().includes(searchTerm.toLowerCase()) ||
        program.school.name.toLowerCase().includes(searchTerm.toLowerCase()) ||
        program.school.country.toLowerCase().includes(searchTerm.toLowerCase())
      );
    }

    // Degree type filter
    if (selectedFilters.degreeType && selectedFilters.degreeType !== 'all') {
      filtered = filtered.filter(program =>
        program.degreeType === selectedFilters.degreeType
      );
    }

    // Field of study filter
    if (selectedFilters.fieldOfStudy && selectedFilters.fieldOfStudy !== 'all') {
      filtered = filtered.filter(program =>
        program.fieldOfStudy === selectedFilters.fieldOfStudy
      );
    }

    // Mode filter
    if (selectedFilters.mode && selectedFilters.mode !== 'all') {
      filtered = filtered.filter(program =>
        program.mode === selectedFilters.mode
      );
    }

    // Program level filter
    if (selectedFilters.programLevel && selectedFilters.programLevel !== 'all') {
      filtered = filtered.filter(program =>
        program.programLevel === selectedFilters.programLevel
      );
    }

    // Country filter
    if (selectedFilters.country) {
      filtered = filtered.filter(program =>
        program.school.country.toLowerCase().includes(selectedFilters.country.toLowerCase())
      );
    }

    // Max tuition filter
    if (selectedFilters.maxTuition) {
      filtered = filtered.filter(program =>
        program.tuitionFees.international <= parseInt(selectedFilters.maxTuition)
      );
    }

    setFilteredPrograms(filtered);
  }, [programs, searchTerm, selectedFilters]);

  // Initial fetch on mount
  useEffect(() => {
    fetchSchools();
<<<<<<< HEAD
  }, [fetchSchools]);
=======
  }, [fetchSchools]); // Only run on mount
>>>>>>> 17f461e8

  // Fetch programs when a school is selected
  useEffect(() => {
    if (selectedSchool) {
      fetchPrograms(selectedSchool._id);
    } else {
      setPrograms([]);
      setFilteredPrograms([]);
    }
  }, [selectedSchool]);

  // Only filter programs if a school is selected
  useEffect(() => {
    if (selectedSchool) {
      filterPrograms();
    }
  }, [filterPrograms, selectedSchool]);



  // Handle school search with debouncing
  const handleSchoolSearch = (value: string) => {
    setSchoolSearch(value);
    setSchoolPagination(prev => ({ ...prev, currentPage: 1 })); // Reset to first page
  };

  // Debounced search effect
  useEffect(() => {
    const timeoutId = setTimeout(() => {
      fetchSchools();
    }, 300); // 300ms debounce

    return () => clearTimeout(timeoutId);
  }, [schoolSearch, fetchSchools]);

  // Handle pagination changes
  useEffect(() => {
    if (schoolPagination.currentPage > 1) { // Don't fetch on initial load
      fetchSchools();
    }
  }, [schoolPagination.currentPage, fetchSchools]);

  // Handle pagination
  const handlePageChange = (page: number) => {
    setSchoolPagination(prev => ({ ...prev, currentPage: page }));
  };

  // Fetch programs for a specific school
  const fetchPrograms = async (schoolId: string) => {
    setIsLoading(true);
    try {
      const response = await fetch(`/api/programs?schoolId=${schoolId}&limit=50`);
      if (response.ok) {
        const data = await response.json();
        setPrograms(data.programs || []);
      }
    } catch (error) {
      console.error('Error fetching programs:', error);
    } finally {
      setIsLoading(false);
    }
  };



  const clearFilters = () => {
    setSelectedFilters({
      degreeType: 'all',
      fieldOfStudy: 'all',
      mode: 'all',
      programLevel: 'all',
      country: '',
      minRanking: '',
      maxTuition: ''
    });
    setSearchTerm('');
  };

  // School search filter
  const filteredSchools = schoolSearch
    ? schools.filter(school =>
        school.name.toLowerCase().includes(schoolSearch.toLowerCase()) ||
        school.country.toLowerCase().includes(schoolSearch.toLowerCase()) ||
        school.city.toLowerCase().includes(schoolSearch.toLowerCase())
      )
    : schools;

  if (!selectedSchool) {
    // Show school selection UI with pagination
    return (
      <div className="min-h-screen bg-gradient-to-br from-blue-50 via-white to-indigo-50">
        {/* Hero Section */}
        <div className="bg-white border-b border-gray-100">
          <div className="max-w-7xl mx-auto px-4 py-12">
            <div className="text-center">
              <div className="inline-flex items-center justify-center w-16 h-16 bg-gradient-to-br from-blue-600 to-indigo-600 rounded-full mb-6">
                <Building className="w-8 h-8 text-white" />
              </div>
              <h1 className="text-4xl font-bold text-gray-900 mb-4">
                Browse Programs by School
              </h1>
              <p className="text-xl text-gray-600 max-w-3xl mx-auto leading-relaxed">
                Discover academic programs from top universities around the world. 
                Select a school to explore their available programs and find your perfect academic path.
              </p>
            </div>
          </div>
        </div>

        {/* Search Section */}
        <div className="max-w-7xl mx-auto px-4 py-8">
          <div className="max-w-2xl mx-auto mb-12">
            <div className="relative">
              <Search className="absolute left-4 top-1/2 transform -translate-y-1/2 text-gray-400 h-5 w-5" />
              <Input
                placeholder="Search schools by name, country, or city..."
                value={schoolSearch}
                onChange={e => handleSchoolSearch(e.target.value)}
                className="pl-12 pr-4 py-4 text-lg border-2 border-gray-200 focus:border-blue-500 focus:ring-2 focus:ring-blue-200 rounded-xl shadow-sm"
              />
            </div>
            {schoolSearch && (
              <p className="text-sm text-gray-500 mt-2 text-center">
                Searching for &quot;{schoolSearch}&quot;...
              </p>
            )}
          </div>

          {/* Schools Grid */}
          {isLoadingSchools ? (
            <div className="flex items-center justify-center min-h-[400px]">
              <motion.div
                initial={{ opacity: 0 }}
                animate={{ opacity: 1 }}
                className="text-center"
              >
                <div className="w-20 h-20 bg-gradient-to-br from-blue-600 to-indigo-600 rounded-full flex items-center justify-center mx-auto mb-6 animate-pulse">
                  <Building className="w-10 h-10 text-white" />
                </div>
                <h2 className="text-2xl font-bold text-gray-900 mb-2">Loading Schools</h2>
                <p className="text-gray-600">Finding the best universities around the world...</p>
              </motion.div>
            </div>
          ) : (
            <>
              {/* Results Summary */}
              <div className="mb-8 text-center">
                <motion.p 
                  className="text-gray-600"
                  initial={{ opacity: 0, y: 10 }}
                  animate={{ opacity: 1, y: 0 }}
                  transition={{ delay: 0.2 }}
                >
                  Showing <span className="font-semibold text-blue-600">{schools.length}</span> of{' '}
                  <span className="font-semibold">{schoolPagination.totalCount}</span> schools
                  {schoolSearch && ` matching &quot;${schoolSearch}&quot;`}
                </motion.p>
              </div>

              {/* Schools Grid */}
              <motion.div 
                className="grid grid-cols-1 md:grid-cols-2 lg:grid-cols-3 gap-8 mb-12"
                initial={{ opacity: 0 }}
                animate={{ opacity: 1 }}
                transition={{ delay: 0.3 }}
              >
                {schools.map((school, index) => (
                  <motion.div
                    key={school._id}
                    initial={{ opacity: 0, y: 20 }}
                    animate={{ opacity: 1, y: 0 }}
                    transition={{ delay: 0.1 * index }}
                    whileHover={{ y: -2 }}
                  >
                    <SchoolCard school={school} onSelect={setSelectedSchool} />
                  </motion.div>
                ))}
              </motion.div>

              {/* Pagination Controls */}
              {schoolPagination.totalPages > 1 && (
                <motion.div 
                  className="flex items-center justify-center gap-6 mb-8"
                  initial={{ opacity: 0, y: 10 }}
                  animate={{ opacity: 1, y: 0 }}
                  transition={{ delay: 0.4 }}
                >
                  <Button
                    variant="outline"
                    size="lg"
                    onClick={() => handlePageChange(schoolPagination.currentPage - 1)}
                    disabled={!schoolPagination.hasPrevPage}
                    className="px-6 py-2 hover:bg-blue-50 hover:border-blue-200 transition-colors"
                  >
                    <ChevronLeft className="h-5 w-5 mr-2" />
                    Previous
                  </Button>

                  <div className="flex items-center gap-4 bg-white px-4 py-2 rounded-lg shadow-sm border">
                    <div className="flex items-center gap-2">
                      <span className="text-sm font-medium text-gray-700">
                        Page {schoolPagination.currentPage} of {schoolPagination.totalPages}
                      </span>
                    </div>
                    <div className="h-4 w-px bg-gray-300"></div>
                    <span className="text-sm text-gray-500">
                      {schoolPagination.totalCount.toLocaleString()} schools total
                    </span>
                  </div>

                  <Button
                    variant="outline"
                    size="lg"
                    onClick={() => handlePageChange(schoolPagination.currentPage + 1)}
                    disabled={!schoolPagination.hasNextPage}
                    className="px-6 py-2 hover:bg-blue-50 hover:border-blue-200 transition-colors"
                  >
                    Next
                    <ChevronRight className="h-5 w-5 ml-2" />
                  </Button>
                </motion.div>
              )}

              {schools.length === 0 && !isLoadingSchools && (
                <div className="text-center py-16">
                  <div className="w-24 h-24 bg-gray-100 rounded-full flex items-center justify-center mx-auto mb-6">
                    <Building className="w-12 h-12 text-gray-400" />
                  </div>
                  <h3 className="text-xl font-semibold text-gray-900 mb-2">No schools found</h3>
                  <p className="text-gray-600 mb-6 max-w-md mx-auto">
                    We couldn&apos;t find any schools matching your search criteria. 
                    Try adjusting your search terms or browse all schools.
                  </p>
                  <Button 
                    variant="outline" 
                    onClick={() => handleSchoolSearch('')}
                    className="px-6 py-2"
                  >
                    View All Schools
                  </Button>
                </div>
              )}
            </>
          )}
        </div>
      </div>
    );
  }

  // Show programs for the selected school
  return (
    <div className="max-w-7xl mx-auto px-4">
      {/* Header with back button and school info */}
      <div className="mb-8">
        <Button 
          variant="ghost" 
          onClick={() => setSelectedSchool(null)}
          className="mb-4 hover:bg-gray-100"
        >
          <ChevronLeft className="h-4 w-4 mr-2" />
          Back to Schools
        </Button>
        
        <div className="flex items-center gap-4 mb-6">
          {selectedSchool.logoUrl && (
            <Image
              src={selectedSchool.logoUrl}
              alt={selectedSchool.name}
              width={64}
              height={64}
              className="w-16 h-16 rounded-lg object-cover border"
            />
          )}
          <div>
            <h1 className="text-3xl font-bold text-gray-900">{selectedSchool.name}</h1>
            <p className="text-gray-600 flex items-center gap-1">
              <MapPin className="h-4 w-4" />
              {selectedSchool.city}, {selectedSchool.country}
              {selectedSchool.globalRanking && (
                <span className="ml-2 text-sm text-blue-600">
                  • #{selectedSchool.globalRanking} Global Ranking
                </span>
              )}
            </p>
          </div>
        </div>
      </div>
      {/* Search and Filters */}
      <motion.div
        initial={{ opacity: 0, y: 20 }}
        animate={{ opacity: 1, y: 0 }}
        transition={{ delay: 0.1 }}
        className="mb-8"
      >
        <Card className="border-0 shadow-lg">
          <CardContent className="p-6">
            <div className="flex flex-col lg:flex-row gap-4">
              {/* Search */}
              <div className="flex-1">
                <div className="relative">
                  <Search className="absolute left-3 top-1/2 transform -translate-y-1/2 h-4 w-4 text-gray-400" />
                  <Input
                    type="text"
                    placeholder="Search programs by name, field, or university..."
                    value={searchTerm}
                    onChange={(e) => setSearchTerm(e.target.value)}
                    className="pl-10"
                  />
                </div>
              </div>

              {/* Quick Filters */}
              <div className="flex gap-2">
                <Select value={selectedFilters.degreeType} onValueChange={(value) => setSelectedFilters(prev => ({ ...prev, degreeType: value }))}>
                  <SelectTrigger className="w-[140px]">
                    <SelectValue placeholder="Degree Type" />
                  </SelectTrigger>
                  <SelectContent>
                    <SelectItem value="all">All Degrees</SelectItem>
                    <SelectItem value="Bachelor">Bachelor</SelectItem>
                    <SelectItem value="Master">Master</SelectItem>
                    <SelectItem value="PhD">PhD</SelectItem>
                    <SelectItem value="MBA">MBA</SelectItem>
                  </SelectContent>
                </Select>

                <Select value={selectedFilters.mode} onValueChange={(value) => setSelectedFilters(prev => ({ ...prev, mode: value }))}>
                  <SelectTrigger className="w-[140px]">
                    <SelectValue placeholder="Mode" />
                  </SelectTrigger>
                  <SelectContent>
                    <SelectItem value="all">All Modes</SelectItem>
                    <SelectItem value="Full-time">Full-time</SelectItem>
                    <SelectItem value="Part-time">Part-time</SelectItem>
                    <SelectItem value="Online">Online</SelectItem>
                    <SelectItem value="Hybrid">Hybrid</SelectItem>
                  </SelectContent>
                </Select>

                <Button
                  variant="outline"
                  onClick={() => setShowFilters(!showFilters)}
                  className="flex items-center gap-2"
                >
                  <Filter className="h-4 w-4" />
                  Filters
                </Button>

                {(searchTerm || Object.values(selectedFilters).some(v => v)) && (
                  <Button variant="ghost" onClick={clearFilters}>
                    Clear
                  </Button>
                )}
              </div>
            </div>

            {/* Advanced Filters */}
            {showFilters && (
              <motion.div
                initial={{ opacity: 0, height: 0 }}
                animate={{ opacity: 1, height: 'auto' }}
                exit={{ opacity: 0, height: 0 }}
                className="mt-4 pt-4 border-t border-gray-200"
              >
                <div className="grid grid-cols-1 md:grid-cols-2 lg:grid-cols-4 gap-4">
                  {/* Field of Study */}
                  <div>
                    <label className="text-sm font-medium text-gray-700">Field of Study</label>
                    <Select value={selectedFilters.fieldOfStudy} onValueChange={(value) => setSelectedFilters(prev => ({ ...prev, fieldOfStudy: value }))}>
                      <SelectTrigger className="mt-1">
                        <SelectValue placeholder="Select field" />
                      </SelectTrigger>
                      <SelectContent>
                        <SelectItem value="all">All Fields</SelectItem>
                        <SelectItem value="Computer Science">Computer Science</SelectItem>
                        <SelectItem value="Engineering">Engineering</SelectItem>
                        <SelectItem value="Business">Business</SelectItem>
                        <SelectItem value="Medicine">Medicine</SelectItem>
                        <SelectItem value="Arts">Arts</SelectItem>
                        <SelectItem value="Social Sciences">Social Sciences</SelectItem>
                      </SelectContent>
                    </Select>
                  </div>

                  {/* Program Level */}
                  <div>
                    <label className="text-sm font-medium text-gray-700">Program Level</label>
                    <Select value={selectedFilters.programLevel} onValueChange={(value) => setSelectedFilters(prev => ({ ...prev, programLevel: value }))}>
                      <SelectTrigger className="mt-1">
                        <SelectValue placeholder="Select level" />
                      </SelectTrigger>
                      <SelectContent>
                        <SelectItem value="all">All Levels</SelectItem>
                        <SelectItem value="Undergraduate">Undergraduate</SelectItem>
                        <SelectItem value="Postgraduate">Postgraduate</SelectItem>
                      </SelectContent>
                    </Select>
                  </div>

                  {/* Country */}
                  <div>
                    <label className="text-sm font-medium text-gray-700">Country</label>
                    <Input
                      type="text"
                      placeholder="e.g., United States"
                      value={selectedFilters.country}
                      onChange={(e) => setSelectedFilters(prev => ({ ...prev, country: e.target.value }))}
                      className="mt-1"
                    />
                  </div>

                  {/* Max Tuition */}
                  <div>
                    <label className="text-sm font-medium text-gray-700">Max Tuition (USD)</label>
                    <Input
                      type="number"
                      placeholder="e.g., 50000"
                      value={selectedFilters.maxTuition}
                      onChange={(e) => setSelectedFilters(prev => ({ ...prev, maxTuition: e.target.value }))}
                      className="mt-1"
                    />
                  </div>
                </div>
              </motion.div>
            )}
          </CardContent>
        </Card>
      </motion.div>

      {/* Results Summary */}
      <motion.div
        initial={{ opacity: 0, y: 20 }}
        animate={{ opacity: 1, y: 0 }}
        transition={{ delay: 0.2 }}
        className="mb-6"
      >
        <div className="flex items-center justify-between">
          <p className="text-gray-600">
            Showing <span className="font-semibold">{filteredPrograms.length}</span> programs
            {searchTerm && ` for "${searchTerm}"`}
          </p>
          
          <div className="flex items-center gap-2">
            <span className="text-sm text-gray-500">Sort by:</span>
            <Select defaultValue="relevance">
              <SelectTrigger className="w-[140px]">
                <SelectValue />
              </SelectTrigger>
              <SelectContent>
                <SelectItem value="relevance">Relevance</SelectItem>
                <SelectItem value="ranking">University Ranking</SelectItem>
                <SelectItem value="tuition">Tuition (Low to High)</SelectItem>
                <SelectItem value="deadline">Application Deadline</SelectItem>
              </SelectContent>
            </Select>
          </div>
        </div>
      </motion.div>

      {/* Programs Grid */}
      {isLoading ? (
        <div className="flex items-center justify-center min-h-[400px]">
          <motion.div
            initial={{ opacity: 0 }}
            animate={{ opacity: 1 }}
            className="text-center"
          >
            <div className="w-16 h-16 bg-[#007fbd] rounded-full flex items-center justify-center mx-auto mb-4">
              <GraduationCap className="w-8 h-8 text-white animate-pulse" />
            </div>
            <h2 className="text-2xl font-bold text-gray-900 mb-2">Loading Programs</h2>
            <p className="text-gray-600">Finding the best academic opportunities at {selectedSchool.name}...</p>
          </motion.div>
        </div>
      ) : filteredPrograms.length > 0 ? (
        <motion.div
          initial={{ opacity: 0, y: 20 }}
          animate={{ opacity: 1, y: 0 }}
          transition={{ delay: 0.3 }}
          className="grid grid-cols-1 md:grid-cols-2 lg:grid-cols-3 gap-6"
        >
          {filteredPrograms.map((program, index) => (
            <motion.div
              key={program._id}
              initial={{ opacity: 0, y: 20 }}
              animate={{ opacity: 1, y: 0 }}
              transition={{ delay: 0.1 * index }}
            >
              <ProgramCard program={program} />
            </motion.div>
          ))}
        </motion.div>
      ) : (
        <motion.div
          initial={{ opacity: 0, y: 20 }}
          animate={{ opacity: 1, y: 0 }}
          className="text-center py-12"
        >
          <GraduationCap className="h-16 w-16 text-gray-400 mx-auto mb-4" />
          <h3 className="text-lg font-semibold text-gray-900 mb-2">No programs found</h3>
          <p className="text-gray-600 mb-4">
            Try adjusting your search terms or filters to find more programs.
          </p>
          <Button onClick={clearFilters} variant="outline">
            Clear all filters
          </Button>
        </motion.div>
      )}

      {/* Load More */}
      {filteredPrograms.length >= 50 && (
        <motion.div
          initial={{ opacity: 0, y: 20 }}
          animate={{ opacity: 1, y: 0 }}
          className="text-center mt-8"
        >
          <Button variant="outline" size="lg">
            Load More Programs
            <ArrowRight className="ml-2 h-4 w-4" />
          </Button>
        </motion.div>
      )}
    </div>
  );
}<|MERGE_RESOLUTION|>--- conflicted
+++ resolved
@@ -192,11 +192,7 @@
   // Initial fetch on mount
   useEffect(() => {
     fetchSchools();
-<<<<<<< HEAD
-  }, [fetchSchools]);
-=======
   }, [fetchSchools]); // Only run on mount
->>>>>>> 17f461e8
 
   // Fetch programs when a school is selected
   useEffect(() => {
