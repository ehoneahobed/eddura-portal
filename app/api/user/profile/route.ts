import { NextRequest, NextResponse } from 'next/server';
import { auth } from '@/lib/auth';
import User from '@/models/User';
<<<<<<< HEAD
import connectDB from '@/lib/mongodb';
=======
import UserActivity from '@/models/UserActivity';
import Application from '@/models/Application';
import Document from '@/models/Document';
import RecommendationRequest from '@/models/RecommendationRequest';
import SavedScholarship from '@/models/SavedScholarship';

>>>>>>> b9724d68

export async function GET(request: NextRequest) {
  try {
    const session = await auth();
    if (!session?.user?.email) {
      return NextResponse.json({ error: 'Unauthorized' }, { status: 401 });
    }

    await connectDB();

    const user = await User.findOne({ email: session.user.email })
      .select('-password -emailVerificationToken -emailVerificationExpires -passwordResetToken -passwordResetExpires');

    if (!user) {
<<<<<<< HEAD
      return NextResponse.json({ error: 'User not found' }, { status: 404 });
    }

    return NextResponse.json({ user });
=======
      return NextResponse.json(
        { error: 'User not found' },
        { status: 404 }
      );
    }

    // Calculate user stats
    const [
      applicationPackagesCreated,
      documentsCreated,
      recommendationLettersRequested,
      recommendationLettersReceived,
      scholarshipsSaved
    ] = await Promise.all([
      // Count application packages created by user
      Application.countDocuments({ userId: user._id }),
      
      // Count documents created by user
      Document.countDocuments({ userId: user._id, isActive: true }),
      
      // Count recommendation letters requested
      RecommendationRequest.countDocuments({ studentId: user._id }),
      
      // Count recommendation letters received (status = 'received')
      RecommendationRequest.countDocuments({ 
        studentId: user._id, 
        status: 'received' 
      }),
      
      // Count scholarships saved by user
      SavedScholarship.countDocuments({ userId: user._id })
    ]);

    const stats = {
      applicationPackagesCreated,
      documentsCreated,
      recommendationLettersRequested,
      recommendationLettersReceived,
      scholarshipsSaved
    };

    const userProfile = {
      id: user._id.toString(),
      firstName: user.firstName,
      lastName: user.lastName,
      email: user.email,
      dateOfBirth: user.dateOfBirth,
      phoneNumber: user.phoneNumber,
      country: user.country,
      city: user.city,
      profilePicture: user.profilePicture,
      quizCompleted: user.quizCompleted,
      quizCompletedAt: user.quizCompletedAt,
      lastLoginAt: user.lastLoginAt,
      createdAt: user.createdAt,
      stats,
      careerPreferences: user.careerPreferences
    };

    // Log login activity if this is a fresh login
    if (user.lastLoginAt) {
      const lastLogin = new Date(user.lastLoginAt);
      const now = new Date();
      const hoursSinceLastLogin = (now.getTime() - lastLogin.getTime()) / (1000 * 60 * 60);
      
      // Log activity if more than 1 hour has passed since last login
      if (hoursSinceLastLogin > 1) {
        try {
          const activity = new UserActivity({
            userId: user._id as any,
            type: 'login',
            title: 'User Login',
            description: 'User logged into the platform',
            metadata: {},
            timestamp: new Date()
          });
          await activity.save();
        } catch (error) {
          console.error('Error logging login activity:', error);
        }
      }
    }

    return NextResponse.json(userProfile);
>>>>>>> b9724d68
  } catch (error) {
    console.error('Error fetching user profile:', error);
    return NextResponse.json(
      { error: 'Failed to fetch user profile' },
      { status: 500 }
    );
  }
}

export async function PUT(request: NextRequest) {
  try {
    const session = await auth();
    if (!session?.user?.email) {
      return NextResponse.json({ error: 'Unauthorized' }, { status: 401 });
    }

    await connectDB();

    const body = await request.json();
    const {
      firstName,
      lastName,
      dateOfBirth,
      phoneNumber,
      country,
      city,
      profilePicture,
      educationLevel,
      currentInstitution,
      fieldOfStudy,
      graduationYear,
      gpa,
      languages,
      certifications,
      skills,
      sharingPreferences,
      autoShareProgress,
      autoShareAchievements
    } = body;

    const user = await User.findOne({ email: session.user.email });
    if (!user) {
      return NextResponse.json({ error: 'User not found' }, { status: 404 });
    }

    // Update basic profile fields
    if (firstName) user.firstName = firstName;
    if (lastName) user.lastName = lastName;
    if (dateOfBirth) user.dateOfBirth = new Date(dateOfBirth);
    if (phoneNumber) user.phoneNumber = phoneNumber;
    if (country) user.country = country;
    if (city) user.city = city;
    if (profilePicture) user.profilePicture = profilePicture;

    // Update academic background
    if (educationLevel) user.educationLevel = educationLevel;
    if (currentInstitution) user.currentInstitution = currentInstitution;
    if (fieldOfStudy) user.fieldOfStudy = fieldOfStudy;
    if (graduationYear) user.graduationYear = graduationYear;
    if (gpa) user.gpa = gpa;

    // Update languages and skills
    if (languages) user.languages = languages;
    if (certifications) user.certifications = certifications;
    if (skills) user.skills = skills;

    // Update sharing preferences
    if (sharingPreferences) {
      user.sharingPreferences = {
        ...user.sharingPreferences,
        ...sharingPreferences
      };
    }

    // Update auto-share settings
    if (autoShareProgress !== undefined) user.autoShareProgress = autoShareProgress;
    if (autoShareAchievements !== undefined) user.autoShareAchievements = autoShareAchievements;

    await user.save();

    // Return updated user without sensitive fields
    const updatedUser = await User.findById(user._id)
      .select('-password -emailVerificationToken -emailVerificationExpires -passwordResetToken -passwordResetExpires');

    return NextResponse.json({ 
      user: updatedUser,
      message: 'Profile updated successfully'
    });
  } catch (error) {
    console.error('Error updating user profile:', error);
    return NextResponse.json(
      { error: 'Failed to update user profile' },
      { status: 500 }
    );
  }
}<|MERGE_RESOLUTION|>--- conflicted
+++ resolved
@@ -1,17 +1,13 @@
 import { NextRequest, NextResponse } from 'next/server';
 import { auth } from '@/lib/auth';
 import User from '@/models/User';
-<<<<<<< HEAD
 import connectDB from '@/lib/mongodb';
-=======
 import UserActivity from '@/models/UserActivity';
 import Application from '@/models/Application';
 import Document from '@/models/Document';
 import RecommendationRequest from '@/models/RecommendationRequest';
 import SavedScholarship from '@/models/SavedScholarship';
 
->>>>>>> b9724d68
-
 export async function GET(request: NextRequest) {
   try {
     const session = await auth();
@@ -25,16 +21,7 @@
       .select('-password -emailVerificationToken -emailVerificationExpires -passwordResetToken -passwordResetExpires');
 
     if (!user) {
-<<<<<<< HEAD
       return NextResponse.json({ error: 'User not found' }, { status: 404 });
-    }
-
-    return NextResponse.json({ user });
-=======
-      return NextResponse.json(
-        { error: 'User not found' },
-        { status: 404 }
-      );
     }
 
     // Calculate user stats
@@ -115,7 +102,6 @@
     }
 
     return NextResponse.json(userProfile);
->>>>>>> b9724d68
   } catch (error) {
     console.error('Error fetching user profile:', error);
     return NextResponse.json(
