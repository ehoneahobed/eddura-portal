--- conflicted
+++ resolved
@@ -32,17 +32,13 @@
       router.push('/admin/application-templates');
     } catch (error: any) {
       console.error('Error creating template:', error);
-<<<<<<< HEAD
       // Show backend error message if available
       if (error instanceof Error && error.message) {
         toast.error(error.message);
       } else {
         toast.error('Failed to create application template');
       }
-=======
-      const errorMessage = error instanceof Error ? error.message : 'Failed to create application template';
-      toast.error(errorMessage);
->>>>>>> 3e5ff287
+
     } finally {
       setIsCreating(false);
     }
